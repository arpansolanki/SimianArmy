/*
 *
 *  Copyright 2012 Netflix, Inc.
 *
 *     Licensed under the Apache License, Version 2.0 (the "License");
 *     you may not use this file except in compliance with the License.
 *     You may obtain a copy of the License at
 *
 *         http://www.apache.org/licenses/LICENSE-2.0
 *
 *     Unless required by applicable law or agreed to in writing, software
 *     distributed under the License is distributed on an "AS IS" BASIS,
 *     WITHOUT WARRANTIES OR CONDITIONS OF ANY KIND, either express or implied.
 *     See the License for the specific language governing permissions and
 *     limitations under the License.
 *
 */
package com.netflix.simianarmy.basic;

<<<<<<< HEAD
=======
import java.util.LinkedList;

>>>>>>> 78076956
import com.netflix.simianarmy.CloudClient;
import com.netflix.simianarmy.MonkeyCalendar;
import com.netflix.simianarmy.MonkeyConfiguration;
import com.netflix.simianarmy.MonkeyRecorder;
<<<<<<< HEAD
=======
import com.netflix.simianarmy.MonkeyRecorder.Event;
>>>>>>> 78076956
import com.netflix.simianarmy.MonkeyScheduler;
import com.netflix.simianarmy.chaos.ChaosCrawler;
import com.netflix.simianarmy.chaos.ChaosEmailNotifier;
import com.netflix.simianarmy.chaos.ChaosInstanceSelector;
import com.netflix.simianarmy.chaos.ChaosMonkey;

/**
 * The Class BasicContextShell.
 */
public class BasicContextShell implements ChaosMonkey.Context {

    /** The scheduler. */
    private MonkeyScheduler scheduler;

    /** The calendar. */
    private MonkeyCalendar calendar;

    /** The config. */
    private MonkeyConfiguration config;

    /** The client. */
    private CloudClient client;

    /** The crawler. */
    private ChaosCrawler crawler;

    /** The selector. */
    private ChaosInstanceSelector selector;

    /** The recorder. */
    private MonkeyRecorder recorder;

<<<<<<< HEAD
    /** The chaos email notifier. */
    private ChaosEmailNotifier chaosEmailNotifier;
=======
    private LinkedList<Event> eventReport;
>>>>>>> 78076956

    /** protected constructor as the Shell is meant to be subclassed. */
    protected BasicContextShell() {
        eventReport = new LinkedList<Event>();
    }

    @Override
    public void reportEvent(Event evt) {
        this.eventReport.add(evt);
    }

    @Override
    public void resetEventReport() {
        eventReport.clear();
    }

    @Override
    public String getEventReport() {
        StringBuilder report = new StringBuilder();

        for (Event event : this.eventReport) {
            report.append(event.eventType()).append(" ").append(event.id()).append(" (")
                    .append(event.field("groupType")).append(", ").append(event.field("groupName")).append(")\n");
        }
        return report.toString();
    }

    /** {@inheritDoc} */
    @Override
    public MonkeyScheduler scheduler() {
        return scheduler;
    }

    /**
     * Sets the scheduler.
     *
     * @param scheduler
     *            the new scheduler
     */
    protected void setScheduler(MonkeyScheduler scheduler) {
        this.scheduler = scheduler;
    }

    /** {@inheritDoc} */
    @Override
    public MonkeyCalendar calendar() {
        return calendar;
    }

    /**
     * Sets the calendar.
     *
     * @param calendar
     *            the new calendar
     */
    protected void setCalendar(MonkeyCalendar calendar) {
        this.calendar = calendar;
    }

    /** {@inheritDoc} */
    @Override
    public MonkeyConfiguration configuration() {
        return config;
    }

    /**
     * Sets the configuration.
     *
     * @param configuration
     *            the new configuration
     */
    protected void setConfiguration(MonkeyConfiguration configuration) {
        this.config = configuration;
    }

    /** {@inheritDoc} */
    @Override
    public CloudClient cloudClient() {
        return client;
    }

    /**
     * Sets the cloud client.
     *
     * @param cloudClient
     *            the new cloud client
     */
    protected void setCloudClient(CloudClient cloudClient) {
        this.client = cloudClient;
    }

    /** {@inheritDoc} */
    @Override
    public ChaosCrawler chaosCrawler() {
        return crawler;
    }

    /**
     * Sets the chaos crawler.
     *
     * @param chaosCrawler
     *            the new chaos crawler
     */
    protected void setChaosCrawler(ChaosCrawler chaosCrawler) {
        this.crawler = chaosCrawler;
    }

    /** {@inheritDoc} */
    @Override
    public ChaosInstanceSelector chaosInstanceSelector() {
        return selector;
    }

    /**
     * Sets the chaos instance selector.
     *
     * @param chaosInstanceSelector
     *            the new chaos instance selector
     */
    protected void setChaosInstanceSelector(ChaosInstanceSelector chaosInstanceSelector) {
        this.selector = chaosInstanceSelector;
    }

    /** {@inheritDoc} */
    @Override
    public MonkeyRecorder recorder() {
        return recorder;
    }

    /**
     * Sets the recorder.
     *
     * @param recorder
     *            the new recorder
     */
    protected void setRecorder(MonkeyRecorder recorder) {
        this.recorder = recorder;
    }

    @Override
    public ChaosEmailNotifier chaosEmailNotifier() {
        return chaosEmailNotifier;
    }

    /**
     * Sets the chaos email notifier.
     *
     * @param notifier
     *            the chaos email notifier
     */
    protected void setChaosEmailNotifier(ChaosEmailNotifier notifier) {
        this.chaosEmailNotifier = notifier;
    }

}<|MERGE_RESOLUTION|>--- conflicted
+++ resolved
@@ -17,19 +17,13 @@
  */
 package com.netflix.simianarmy.basic;
 
-<<<<<<< HEAD
-=======
 import java.util.LinkedList;
 
->>>>>>> 78076956
 import com.netflix.simianarmy.CloudClient;
 import com.netflix.simianarmy.MonkeyCalendar;
 import com.netflix.simianarmy.MonkeyConfiguration;
 import com.netflix.simianarmy.MonkeyRecorder;
-<<<<<<< HEAD
-=======
 import com.netflix.simianarmy.MonkeyRecorder.Event;
->>>>>>> 78076956
 import com.netflix.simianarmy.MonkeyScheduler;
 import com.netflix.simianarmy.chaos.ChaosCrawler;
 import com.netflix.simianarmy.chaos.ChaosEmailNotifier;
@@ -62,12 +56,7 @@
     /** The recorder. */
     private MonkeyRecorder recorder;
 
-<<<<<<< HEAD
-    /** The chaos email notifier. */
-    private ChaosEmailNotifier chaosEmailNotifier;
-=======
     private LinkedList<Event> eventReport;
->>>>>>> 78076956
 
     /** protected constructor as the Shell is meant to be subclassed. */
     protected BasicContextShell() {
